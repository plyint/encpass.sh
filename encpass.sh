--- conflicted
+++ resolved
@@ -61,11 +61,7 @@
 	fi
 
 	if [ ! -f $KEY_DIR/private.key ]; then
-<<<<<<< HEAD
-		printf "%s" "$(openssl rand -hex 32)" > $KEY_DIR/private.key
-=======
 		(umask 0377 && printf "%s" "$(openssl rand 32 -hex)" > $KEY_DIR/private.key)
->>>>>>> 487a08c6
 	fi
 }
 
